--- conflicted
+++ resolved
@@ -8,7 +8,6 @@
 
 etcd:
   host: 127.0.0.1:4001
-<<<<<<< HEAD
 
 bootstrap:
   # this section will be written into Etcd:/<namespace>/<scope>/config after initializing new cluster
@@ -51,27 +50,7 @@
       options:
         - createrole
         - createdb
-=======
-  #discovery_srv: my-etcd.domain
-#consul:
-#  scope: *scope
-#  ttl: *ttl
-#  host: 127.0.0.1:8500
-#zookeeper:
-#  scope: *scope
-#  session_timeout: *ttl
-#  reconnect_timeout: *loop_wait
-#  hosts:
-#    - 127.0.0.1:2181
-#    - 127.0.0.2:2181
-#exhibitor:
-#  poll_interval: 300
-#  port: 8181
-#  hosts:
-#    - host1
-#    - host2
-#    - host3
->>>>>>> c51039a5
+
 postgresql:
   listen: 127.0.0.1:5432
   connect_address: 127.0.0.1:5432
