#!/usr/bin/env python

import logging
import os
import signal
import sys
import time
import yaml

from helpers.etcd import Etcd
from helpers.postgresql import Postgresql
from helpers.ha import Ha


def sigterm_handler(signo, stack_frame):
    sys.exit()


# handle SIGCHILD, since we are the equivalent of the INIT process
def sigchld_handler(signo, stack_frame):
    try:
        while True:
            ret = os.waitpid(-1, os.WNOHANG)
            if ret == (0, 0):
                break
    except OSError:
        pass


<<<<<<< HEAD
class Governor:

    def __init__(self, config):
        self.nap_time = config['loop_wait']
        self.etcd = Etcd(config['etcd'])
        self.postgresql = Postgresql(config['postgresql'])
        self.ha = Ha(self.postgresql, self.etcd)

    def touch_member(self):
        return self.etcd.touch_member(self.postgresql.name, self.postgresql.connection_string)

    def initialize(self):
        # wait for etcd to be available
        while not self.touch_member():
            logging.info('waiting on etcd')
            time.sleep(5)

        # is data directory empty?
        if self.postgresql.data_directory_empty():
            # racing to initialize
            if self.etcd.race('/initialize', self.postgresql.name):
                self.postgresql.initialize()
                self.etcd.take_leader(self.postgresql.name)
                self.postgresql.start()
                self.postgresql.create_replication_user()
            else:
                while True:
                    leader = self.etcd.current_leader()
                    if leader and self.postgresql.sync_from_leader(leader):
                        self.postgresql.write_recovery_conf(leader)
                        self.postgresql.start()
                        break
                    time.sleep(5)

    def run(self):
        while True:
            self.touch_member()
            logging.info(self.ha.run_cycle())
            time.sleep(self.nap_time)

=======
# wait for etcd to be available
etcd_ready = False
while not etcd_ready:
    try:
        etcd.touch_member(postgresql.name, postgresql.connection_string)
        etcd_ready = True
    except urllib2.URLError:
        logging.info("waiting on etcd")
        time.sleep(5)

# is data directory empty?
if postgresql.data_directory_empty():
    # racing to initialize
    if etcd.race("/initialize", postgresql.name):
        postgresql.initialize()
        etcd.take_leader(postgresql.name)
        postgresql.start()
    else:
        synced_from_leader = False
        while not synced_from_leader:
            leader = etcd.current_leader()
            if not leader:
                time.sleep(5)
                continue
            if postgresql.sync_from_leader(leader):
                postgresql.write_recovery_conf(leader)
                postgresql.start()
                synced_from_leader = True
            else:
                time.sleep(5)
else:
    postgresql.follow_no_leader()
    postgresql.start()
>>>>>>> a4e40959

def main():
    if len(sys.argv) < 2 or not os.path.isfile(sys.argv[1]):
        print('Usage: {} config.yml'.format(sys.argv[0]))
        return

    with open(sys.argv[1], 'r') as f:
        config = yaml.load(f)

    governor = Governor(config)
    try:
        governor.initialize()
        governor.run()
    finally:
        governor.postgresql.stop()
        governor.etcd.delete_member(governor.postgresql.name)
        governor.etcd.delete_leader(governor.postgresql.name)


if __name__ == '__main__':
    logging.basicConfig(format='%(asctime)s %(levelname)s: %(message)s', level=logging.INFO)
    signal.signal(signal.SIGTERM, sigterm_handler)
    signal.signal(signal.SIGCHLD, sigchld_handler)
    main()<|MERGE_RESOLUTION|>--- conflicted
+++ resolved
@@ -27,7 +27,6 @@
         pass
 
 
-<<<<<<< HEAD
 class Governor:
 
     def __init__(self, config):
@@ -61,6 +60,8 @@
                         self.postgresql.start()
                         break
                     time.sleep(5)
+        elif self.postgresql.is_running():
+            self.postgresql.load_replication_slots()
 
     def run(self):
         while True:
@@ -68,41 +69,6 @@
             logging.info(self.ha.run_cycle())
             time.sleep(self.nap_time)
 
-=======
-# wait for etcd to be available
-etcd_ready = False
-while not etcd_ready:
-    try:
-        etcd.touch_member(postgresql.name, postgresql.connection_string)
-        etcd_ready = True
-    except urllib2.URLError:
-        logging.info("waiting on etcd")
-        time.sleep(5)
-
-# is data directory empty?
-if postgresql.data_directory_empty():
-    # racing to initialize
-    if etcd.race("/initialize", postgresql.name):
-        postgresql.initialize()
-        etcd.take_leader(postgresql.name)
-        postgresql.start()
-    else:
-        synced_from_leader = False
-        while not synced_from_leader:
-            leader = etcd.current_leader()
-            if not leader:
-                time.sleep(5)
-                continue
-            if postgresql.sync_from_leader(leader):
-                postgresql.write_recovery_conf(leader)
-                postgresql.start()
-                synced_from_leader = True
-            else:
-                time.sleep(5)
-else:
-    postgresql.follow_no_leader()
-    postgresql.start()
->>>>>>> a4e40959
 
 def main():
     if len(sys.argv) < 2 or not os.path.isfile(sys.argv[1]):
