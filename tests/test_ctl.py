--- conflicted
+++ resolved
@@ -8,11 +8,7 @@
 from mock import patch, Mock
 from patroni.ctl import ctl, members, store_config, load_config, output_members, request_patroni, get_dcs, parse_dcs, \
     wait_for_leader, get_all_members, get_any_member, get_cursor, query_member, configure, PatroniCtlException
-<<<<<<< HEAD
-
-=======
 from patroni.dcs.etcd import Client
->>>>>>> 8ef7178d
 from psycopg2 import OperationalError
 from test_etcd import etcd_read, requests_get, socket_getaddrinfo, MockResponse
 from test_ha import get_cluster_initialized_without_leader, get_cluster_initialized_with_leader, \
@@ -352,7 +348,6 @@
         assert result.exit_code == 0
 
     @patch('patroni.ctl.get_dcs')
-<<<<<<< HEAD
     def test_scaffold(self, mock_get_dcs):
         mock_get_dcs.return_value = self.e
         mock_get_dcs.return_value.get_cluster = get_cluster_not_initialized_without_leader
@@ -374,7 +369,8 @@
         mock_get_dcs.return_value.get_cluster = get_cluster_initialized_with_leader
         result = self.runner.invoke(ctl, ['scaffold', 'alpha'])
         assert result.exception
-=======
+
+    @patch('patroni.ctl.get_dcs')
     def test_list_extended(self, mock_get_dcs):
         mock_get_dcs.return_value = self.e
         mock_get_dcs.return_value.get_cluster = get_cluster_initialized_with_leader
@@ -396,5 +392,4 @@
         assert 'Success: flush scheduled restart' in result.output
         with patch.object(requests, 'delete', return_value=MockResponse(404)):
             result = self.runner.invoke(ctl, ['flush', 'dummy', 'restart', '--force'])
-            assert 'Failed: flush scheduled restart' in result.output
->>>>>>> 8ef7178d
+            assert 'Failed: flush scheduled restart' in result.output