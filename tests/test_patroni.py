--- conflicted
+++ resolved
@@ -209,7 +209,39 @@
         with patch('builtins.__import__', mock_import):
             self.assertRaises(SystemExit, check_psycopg)
 
-<<<<<<< HEAD
+    def test_ensure_unique_name(self):
+        # None/empty cluster implies unique name
+        with patch('patroni.dcs.AbstractDCS.get_cluster', Mock(return_value=None)):
+            self.assertIsNone(self.p.ensure_unique_name())
+        empty_cluster = Cluster.empty()
+        with patch('patroni.dcs.AbstractDCS.get_cluster', Mock(return_value=empty_cluster)):
+            self.assertIsNone(self.p.ensure_unique_name())
+        without_members = empty_cluster._asdict()
+        del without_members['members']
+
+        # Cluster with members with different names implies unique name
+        okay_cluster = Cluster(
+            members=[Member(version=1, name="distinct", session=1, data={})],
+            **without_members
+        )
+        with patch('patroni.dcs.AbstractDCS.get_cluster', Mock(return_value=okay_cluster)):
+            self.assertIsNone(self.p.ensure_unique_name())
+
+        # Cluster with a member with the same name that is running
+        bad_cluster = Cluster(
+            members=[Member(version=1, name="postgresql0", session=1, data={
+                "api_url": "https://127.0.0.1:8008",
+            })],
+            **without_members
+        )
+        with patch('patroni.dcs.AbstractDCS.get_cluster', Mock(return_value=bad_cluster)):
+            # If the api of the running node cannot be reached, this implies unique name
+            with patch.object(self.p, 'request', Mock(side_effect=ConnectionError)):
+                self.assertIsNone(self.p.ensure_unique_name())
+            # Only if the api of the running node is reachable do we throw an error
+            with patch.object(self.p, 'request', Mock()):
+                self.assertRaises(SystemExit, self.p.ensure_unique_name)
+
 
 @patch('patroni.psycopg.connect', psycopg_connect)
 @patch('socket.getaddrinfo', Mock(return_value=[(0, 0, 0, 0, ('1.9.8.4', 1984))]))
@@ -462,38 +494,4 @@
                 self.assertIn('Failed to define ip address', e.exception.code)
                 with self.assertRaises(SystemExit) as e:
                     _main()
-                self.assertIn('Failed to define ip address. No address returned by getaddrinfo for', e.exception.code)
-=======
-    def test_ensure_unique_name(self):
-        # None/empty cluster implies unique name
-        with patch('patroni.dcs.AbstractDCS.get_cluster', Mock(return_value=None)):
-            self.assertIsNone(self.p.ensure_unique_name())
-        empty_cluster = Cluster.empty()
-        with patch('patroni.dcs.AbstractDCS.get_cluster', Mock(return_value=empty_cluster)):
-            self.assertIsNone(self.p.ensure_unique_name())
-        without_members = empty_cluster._asdict()
-        del without_members['members']
-
-        # Cluster with members with different names implies unique name
-        okay_cluster = Cluster(
-            members=[Member(version=1, name="distinct", session=1, data={})],
-            **without_members
-        )
-        with patch('patroni.dcs.AbstractDCS.get_cluster', Mock(return_value=okay_cluster)):
-            self.assertIsNone(self.p.ensure_unique_name())
-
-        # Cluster with a member with the same name that is running
-        bad_cluster = Cluster(
-            members=[Member(version=1, name="postgresql0", session=1, data={
-                "api_url": "https://127.0.0.1:8008",
-            })],
-            **without_members
-        )
-        with patch('patroni.dcs.AbstractDCS.get_cluster', Mock(return_value=bad_cluster)):
-            # If the api of the running node cannot be reached, this implies unique name
-            with patch.object(self.p, 'request', Mock(side_effect=ConnectionError)):
-                self.assertIsNone(self.p.ensure_unique_name())
-            # Only if the api of the running node is reachable do we throw an error
-            with patch.object(self.p, 'request', Mock()):
-                self.assertRaises(SystemExit, self.p.ensure_unique_name)
->>>>>>> a4d29eb9
+                self.assertIn('Failed to define ip address. No address returned by getaddrinfo for', e.exception.code)