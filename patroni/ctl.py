--- conflicted
+++ resolved
@@ -23,12 +23,7 @@
 import time
 import yaml
 
-<<<<<<< HEAD
-from typing import Any, Dict, Optional, Union
-
-from click import ClickException
-=======
->>>>>>> 44e58a1b
+
 from collections import defaultdict
 from contextlib import contextmanager
 from prettytable import ALL, FRAME, PrettyTable
