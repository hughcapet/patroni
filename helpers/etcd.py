--- conflicted
+++ resolved
@@ -115,11 +115,7 @@
             raise CurrentLeaderError("Etcd is not responding properly")
 
     def touch_member(self, member, connection_string):
-<<<<<<< HEAD
-        return self.put_client_path('/members/' + member, value=connection_string)
-=======
-        self.put_client_path("/members/%s" % member, {"value": connection_string, "ttl": self.ttl})
->>>>>>> f8c4993f
+        return self.put_client_path('/members/' + member, value=connection_string, ttl=self.ttl)
 
     def take_leader(self, value):
         return self.put_client_path('/leader', value=value, ttl=self.ttl)
@@ -129,40 +125,23 @@
         ret or logger.info('Could not take out TTL lock')
         return ret
 
-<<<<<<< HEAD
-    def update_leader(self, value):
-        return self.put_client_path('/leader', value=value, ttl=self.ttl, prevValue=value)
+    def update_leader(self, state_handler):
+        ret = self.put_client_path('/leader', value=value, ttl=self.ttl, prevValue=state_handler.name)
+        ret and self.put_client_path('/optime/leader', value=state_handler.last_operation())
+        return ret
 
     def race(self, path, value):
         return self.put_client_path(path, value=value, prevExist=False)
-=======
-    def update_leader(self, state_handler):
-        try:
-            self.put_client_path("/leader", {"value": state_handler.name, "ttl": self.ttl, "prevValue": state_handler.name})
-            self.put_client_path("/optime/leader", {"value": state_handler.last_operation()})
-        except urllib2.HTTPError:
-            logger.error("Error updating leader lock and optime on ETCD for primary.")
-            return False
 
     def last_leader_operation(self):
         try:
-            return int(self.get_client_path("/optime/leader")["node"]["value"])
-        except urllib2.HTTPError as e:
-            if e.code == 404:
-                logger.error("Error updating TTL on ETCD for primary.")
+            response, status_code = self.get_client_path('/optime/leader')
+            if status_code == 404:
                 return None
-
-    def leader_unlocked(self):
-        try:
-            self.get_client_path("/leader")
-            return False
-        except urllib2.HTTPError as e:
-            if e.code == 404:
-                return True
-            return False
-        except ValueError as e:
-            return False
->>>>>>> f8c4993f
+            return int(response['node']['value'])
+        except:
+            logger.exception('last_leader_operation')
+        raise EtcdError('Etcd is not responding properly')
 
     def delete_member(self, member):
         return self.delete_client_path('/members/' + member)
